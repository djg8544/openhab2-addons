--- conflicted
+++ resolved
@@ -1,97 +1,87 @@
-/**
- * openHAB, the open Home Automation Bus.
- * Copyright (C) 2011, openHAB.org <admin@openhab.org>
- *
- * See the contributors.txt file in the distribution for a
- * full listing of individual contributors.
- *
- * This program is free software; you can redistribute it and/or modify
- * it under the terms of the GNU General Public License as
- * published by the Free Software Foundation; either version 3 of the
- * License, or (at your option) any later version.
- *
- * This program is distributed in the hope that it will be useful,
- * but WITHOUT ANY WARRANTY; without even the implied warranty of
- * MERCHANTABILITY or FITNESS FOR A PARTICULAR PURPOSE. See the
- * GNU General Public License for more details.
- *
- * You should have received a copy of the GNU General Public License
- * along with this program; if not, see <http://www.gnu.org/licenses>.
- *
- * Additional permission under GNU GPL version 3 section 7
- *
- * If you modify this Program, or any covered work, by linking or
- * combining it with Eclipse (or a modified version of that library),
- * containing parts covered by the terms of the Eclipse Public License
- * (EPL), the licensors of this Program grant you additional permission
- * to convey the resulting work.
- */
-
-package org.openhab.core.library.items;
-
-import java.util.ArrayList;
-import java.util.List;
-
-import org.openhab.core.items.GenericItem;
-<<<<<<< HEAD
-import org.openhab.core.library.types.DateType;
-=======
-import org.openhab.core.library.types.DateTimeType;
->>>>>>> c462db5e
-import org.openhab.core.library.types.StringType;
-import org.openhab.core.library.types.TimeType;
-import org.openhab.core.types.Command;
-import org.openhab.core.types.State;
-import org.openhab.core.types.TypeParser;
-import org.openhab.core.types.UnDefType;
-
-/**
- * A StringItem can be used for any kind of string to either send or receive
- * from a device.
- * 
- * @author Kai Kreuzer
- * @since 0.1.0
- *
- */
-public class StringItem extends GenericItem {
-	
-	private static List<Class<? extends State>> acceptedDataTypes = new ArrayList<Class<? extends State>>();
-	private static List<Class<? extends Command>> acceptedCommandTypes = new ArrayList<Class<? extends Command>>();
-
-	static {
-		acceptedDataTypes.add(StringType.class);
-<<<<<<< HEAD
-		acceptedDataTypes.add((DateType.class));
-		acceptedDataTypes.add((TimeType.class));
-=======
-		acceptedDataTypes.add((DateTimeType.class));
->>>>>>> c462db5e
-		acceptedDataTypes.add(UnDefType.class);
-
-		acceptedCommandTypes.add(StringType.class);
-	}
-	
-	public StringItem(String name) {
-		super(name);
-	}
-
-	public List<Class<? extends State>> getAcceptedDataTypes() {
-		return acceptedDataTypes;
-	}
-
-	public List<Class<? extends Command>> getAcceptedCommandTypes() {
-		return acceptedCommandTypes;
-	}
-	
-	@Override
-	public State getStateAs(Class<? extends State> typeClass) {
-		ArrayList<Class<? extends State>> list = new ArrayList<Class<? extends State>>();
-		list.add(typeClass);
-		State convertedState = TypeParser.parseState(list, state.toString());
-		if(convertedState!=null) {
-			return convertedState;
-		} else {
-			return super.getStateAs(typeClass);
-		}
-	}
-}
+/**
+ * openHAB, the open Home Automation Bus.
+ * Copyright (C) 2011, openHAB.org <admin@openhab.org>
+ *
+ * See the contributors.txt file in the distribution for a
+ * full listing of individual contributors.
+ *
+ * This program is free software; you can redistribute it and/or modify
+ * it under the terms of the GNU General Public License as
+ * published by the Free Software Foundation; either version 3 of the
+ * License, or (at your option) any later version.
+ *
+ * This program is distributed in the hope that it will be useful,
+ * but WITHOUT ANY WARRANTY; without even the implied warranty of
+ * MERCHANTABILITY or FITNESS FOR A PARTICULAR PURPOSE. See the
+ * GNU General Public License for more details.
+ *
+ * You should have received a copy of the GNU General Public License
+ * along with this program; if not, see <http://www.gnu.org/licenses>.
+ *
+ * Additional permission under GNU GPL version 3 section 7
+ *
+ * If you modify this Program, or any covered work, by linking or
+ * combining it with Eclipse (or a modified version of that library),
+ * containing parts covered by the terms of the Eclipse Public License
+ * (EPL), the licensors of this Program grant you additional permission
+ * to convey the resulting work.
+ */
+
+package org.openhab.core.library.items;
+
+import java.util.ArrayList;
+import java.util.List;
+
+import org.openhab.core.items.GenericItem;
+import org.openhab.core.library.types.DateTimeType;
+import org.openhab.core.library.types.StringType;
+import org.openhab.core.types.Command;
+import org.openhab.core.types.State;
+import org.openhab.core.types.TypeParser;
+import org.openhab.core.types.UnDefType;
+
+/**
+ * A StringItem can be used for any kind of string to either send or receive
+ * from a device.
+ * 
+ * @author Kai Kreuzer
+ * @since 0.1.0
+ *
+ */
+public class StringItem extends GenericItem {
+	
+	private static List<Class<? extends State>> acceptedDataTypes = new ArrayList<Class<? extends State>>();
+	private static List<Class<? extends Command>> acceptedCommandTypes = new ArrayList<Class<? extends Command>>();
+
+	static {
+		acceptedDataTypes.add(StringType.class);
+		acceptedDataTypes.add((DateTimeType.class));
+		acceptedDataTypes.add(UnDefType.class);
+
+		acceptedCommandTypes.add(StringType.class);
+	}
+	
+	public StringItem(String name) {
+		super(name);
+	}
+
+	public List<Class<? extends State>> getAcceptedDataTypes() {
+		return acceptedDataTypes;
+	}
+
+	public List<Class<? extends Command>> getAcceptedCommandTypes() {
+		return acceptedCommandTypes;
+	}
+	
+	@Override
+	public State getStateAs(Class<? extends State> typeClass) {
+		ArrayList<Class<? extends State>> list = new ArrayList<Class<? extends State>>();
+		list.add(typeClass);
+		State convertedState = TypeParser.parseState(list, state.toString());
+		if(convertedState!=null) {
+			return convertedState;
+		} else {
+			return super.getStateAs(typeClass);
+		}
+	}
+}